"""Deployment environments for real-world drone racing.

This module provides environments for deploying drone racing algorithms on physical hardware,
mirroring the functionality of the simulation environments in the
:mod:`~lsy_drone_racing.envs.drone_racing_env` module.

Key components:

* :class:`~.DroneRacingDeployEnv`: A Gymnasium environment for controlling a real Crazyflie drone in
  a physical race track, using Vicon motion capture for positioning.
* :class:`~.DroneRacingThrustDeployEnv`: A variant of :class:`~.DroneRacingDeployEnv` that uses
  collective thrust and attitude commands for control.

These environments maintain consistent interfaces with their simulation counterparts
(:class:`~.DroneRacingEnv` and :class:`~.DroneRacingThrustEnv`), allowing for seamless transition
from simulation to real-world deployment. They handle the complexities of interfacing with physical
hardware while providing the same observation and action spaces as the simulation environments.

The module integrates with ROS, Crazyswarm, and Vicon systems to enable real-world drone control and
tracking in a racing scenario.
"""

from __future__ import annotations

import logging
import time
from typing import TYPE_CHECKING

import gymnasium
import numpy as np
import rospy
from gymnasium import spaces
from scipy.spatial.transform import Rotation as R

from lsy_drone_racing.sim.sim import Sim
from lsy_drone_racing.utils import check_gate_pass
<<<<<<< HEAD
from lsy_drone_racing.utils.data_logging import DataLogger
=======
>>>>>>> 6161048b
from lsy_drone_racing.utils.import_utils import get_ros_package_path, pycrazyswarm
from lsy_drone_racing.utils.ros_utils import check_drone_start_pos, check_race_track
from lsy_drone_racing.vicon import Vicon
from lsy_drone_racing.sim.drone import Drone

if TYPE_CHECKING:
    from munch import Munch
    from numpy.typing import NDArray

logger = logging.getLogger(__name__)


class DroneRacingDeployEnv(gymnasium.Env):
    """A Gymnasium environment for deploying drone racing algorithms on real hardware.

    This environment mirrors the functionality of the
    class:~lsy_drone_racing.envs.drone_racing_env.DroneRacingEnv, but interfaces with real-world
    hardware (Crazyflie drone and Vicon motion capture system) instead of a simulation.

    Key features:
    - Interfaces with a Crazyflie drone for physical control
    - Uses Vicon motion capture for precise position tracking
    - Maintains the same observation and action spaces as the simulation environment
    - Tracks progress through gates in a real-world racing scenario
    - Provides safety checks for drone positioning and track setup

    The observation space and action space are the same as the
    class:~lsy_drone_racing.envs.drone_racing_env.DroneRacingEnv.

    This environment allows for a transition from simulation to real-world deployment, maintaining
    consistent interfaces and functionalities to avoid any code changes when moving from simulation
    to physical hardware.
    """

    CONTROLLER = "mellinger"

    def __init__(self, config: dict | Munch):
        """Initialize the crazyflie drone and the motion capture system.

        Args:
            config: The configuration of the environment.
        """
        super().__init__()
        self.data_logger = DataLogger("data/latest_run_deploy.csv")  # TODO: Take filename argument
        self.config = config
        self.action_space = gymnasium.spaces.Box(low=-1, high=1, shape=(13,))
        n_gates, n_obstacles = (
            len(config.env.track.get("gates")),
            len(config.env.track.get("obstacles")),
        )
        self.observation_space = spaces.Dict(
            {
                "pos": spaces.Box(low=-np.inf, high=np.inf, shape=(3,)),
                "rpy": spaces.Box(low=-np.inf, high=np.inf, shape=(3,)),
                "vel": spaces.Box(low=-np.inf, high=np.inf, shape=(3,)),
                "ang_vel": spaces.Box(low=-np.inf, high=np.inf, shape=(3,)),
                "target_gate": spaces.Discrete(n_gates, start=-1),
                "gates_pos": spaces.Box(low=-np.inf, high=np.inf, shape=(n_gates, 3)),
                "gates_rpy": spaces.Box(low=-np.pi, high=np.pi, shape=(n_gates, 3)),
                "gates_in_range": spaces.Box(low=0, high=1, shape=(n_gates,), dtype=np.bool_),
                "obstacles_pos": spaces.Box(low=-np.inf, high=np.inf, shape=(n_obstacles, 3)),
                "obstacles_in_range": spaces.Box(
                    low=0, high=1, shape=(n_obstacles,), dtype=np.bool_
                ),
            }
        )
        self.target_gate = 0
        crazyswarm_config_path = (
            get_ros_package_path("crazyswarm", heuristic_search=True) / "launch/crazyflies.yaml"
        )
        # pycrazyswarm expects strings, not Path objects, so we need to convert it first
        swarm = pycrazyswarm.Crazyswarm(str(crazyswarm_config_path))
        self.cf = swarm.allcfs.crazyflies[0]
        names = [f"gate{g}" for g in range(1, len(config.env.track.gates) + 1)]
        names += [f"obstacle{g}" for g in range(1, len(config.env.track.obstacles) + 1)]
        self.vicon = Vicon(track_names=names, timeout=5)
        self.symbolic = None
        if config.env.symbolic:
            sim = Sim(
                track=config.env.track,
                sim_freq=config.sim.sim_freq,
                ctrl_freq=config.sim.ctrl_freq,
                disturbances=getattr(config.sim, "disturbances", {}),
                randomization=getattr(config.env, "randomization", {}),
                physics=config.sim.physics,
            )
            self.symbolic = sim.symbolic()
        self._last_pos = np.zeros(3)

    def reset(
        self, *, seed: int | None = None, options: dict | None = None
    ) -> tuple[dict[str, NDArray[np.floating]], dict]:
        """Reset the environment.

        We cannot reset the track in the real world. Instead, we check if the gates, obstacles and
        drone are positioned within tolerances.
        """
        check_race_track(self.config)
        check_drone_start_pos(self.config)
        self._last_pos[:] = self.vicon.pos[self.vicon.drone_name]
        self.target_gate = 0
        info = self.info
        info["sim_freq"] = self.config.sim.sim_freq
        info["low_level_ctrl_freq"] = self.config.sim.ctrl_freq
        info["env_freq"] = self.config.env.freq
        info["drone_mass"] = 0.033  # Crazyflie 2.1 mass in kg
        return self.obs, info

    def step(
        self, action: NDArray[np.floating]
    ) -> tuple[dict[str, NDArray[np.floating]], float, bool, bool, dict]:
        """Take a step in the environment.

        Note:
            Sleeps for the remaining time if the step took less than the control period. This
            ensures that the environment is running at the correct frequency during deployment.
        """
        tstart = time.perf_counter()
        pos, vel, acc, yaw, rpy_rate = action[:3], action[3:6], action[6:9], action[9], action[10:]
        self.cf.cmdFullState(pos, vel, acc, yaw, rpy_rate)
        if (dt := time.perf_counter() - tstart) < 1 / self.config.env.freq:
            rospy.sleep(1 / self.config.env.freq - dt)
        current_pos = self.vicon.pos[self.vicon.drone_name]
        self.target_gate += self.gate_passed(current_pos, self._last_pos)
        self._last_pos[:] = current_pos
        if self.target_gate >= len(self.config.env.track.gates):
            self.target_gate = -1
        terminated = self.target_gate == -1
<<<<<<< HEAD
        self.data_logger.log_data(self.obs, action)
=======
>>>>>>> 6161048b
        return self.obs, -1.0, terminated, False, self.info

    def close(self):
        """Close the environment by stopping the drone and landing."""
<<<<<<< HEAD
=======
        if self.target_gate != -1:
            return  # Don't try to land if the drone hasn't finished the race -> crashed most likely
>>>>>>> 6161048b
        start_pos = self.vicon.pos[self.vicon.drone_name]
        gate_rot = R.from_euler("xyz", self.config.env.track.gates[-1].rpy)
        final_pos = start_pos + gate_rot.as_matrix()[:, 1]
        # Slow down after last gate and rise over the gates
        t_max = 2.0
        t_start = time.perf_counter()
        while (dt := time.perf_counter() - t_start) < t_max:
            rospy.sleep(0.033)
            alpha = np.sqrt(np.minimum(dt / t_max, 1.0))  # Non-linear breaking
            target_pos = alpha * final_pos + (1 - alpha) * start_pos
            self.cf.cmdFullState(target_pos, np.zeros(3), np.zeros(3), 0, np.zeros(3))
        # Fly up to avoid collisions
        t_max = 2.0
        t_start = time.perf_counter()
        start_pos = self.vicon.pos[self.vicon.drone_name]
        final_pos[2] = 2.0
        while (dt := time.perf_counter() - t_start) < t_max:
            rospy.sleep(0.033)
            alpha = np.minimum(dt / t_max, 1.0)
            target_pos = alpha * final_pos + (1 - alpha) * start_pos
            self.cf.cmdFullState(target_pos, np.zeros(3), np.zeros(3), 0, np.zeros(3))
        # Move back to intial state
        t_max = 4.0
        t_start = time.perf_counter()
        start_pos = self.vicon.pos[self.vicon.drone_name]
        final_pos = np.array([*self.config.env.track.drone.pos[:2], 2.0])
        offset = 1.0  # Additional time at the end to really reach the des. position
        while (dt := time.perf_counter() - t_start) < t_max + offset:
            alpha = min(dt / t_max, 1.0)
            target_pos = alpha * final_pos + (1 - alpha) * start_pos
            # Additionally pass position difference as vel for more landing accuracy
            vel = target_pos - self.vicon.pos[self.vicon.drone_name]
            self.cf.cmdFullState(target_pos, vel, np.zeros(3), 0, np.zeros(3))
            rospy.sleep(0.033)

        self.cf.notifySetpointsStop()
        self.cf.land(0.05, 3.0)

    @property
    def obs(self) -> dict:
        """Return the observation of the environment."""
        drone = self.vicon.drone_name
        rpy = self.vicon.rpy[drone]
        ang_vel = R.from_euler("xyz", rpy).inv().apply(self.vicon.ang_vel[drone])
        obs = {
            "pos": self.vicon.pos[drone].astype(np.float32),
            "rpy": rpy.astype(np.float32),
            "vel": self.vicon.vel[drone].astype(np.float32),
            "ang_vel": ang_vel.astype(np.float32),
        }

        sensor_range = self.config.env.sensor_range
        n_gates = len(self.config.env.track.gates)

        obs["target_gate"] = self.target_gate if self.target_gate < n_gates else -1
        # Add the gate and obstacle poses to the info. If gates or obstacles are in sensor range,
        # use the actual pose, otherwise use the nominal pose.
        drone_pos = self.vicon.pos[self.vicon.drone_name]
        gates_pos = np.array([g.pos for g in self.config.env.track.gates])
        gate_names = [f"gate{g}" for g in range(1, len(gates_pos) + 1)]
        real_gates_pos = np.array([self.vicon.pos[g] for g in gate_names])
        in_range = np.linalg.norm(real_gates_pos - drone_pos, axis=1) < sensor_range
        gates_pos[in_range] = real_gates_pos[in_range]
        gates_rpy = np.array([g.rpy for g in self.config.env.track.gates])
        real_gates_rpy = np.array([self.vicon.rpy[g] for g in gate_names])
        gates_rpy[in_range] = real_gates_rpy[in_range]
        obs["gates_pos"] = gates_pos.astype(np.float32)
        obs["gates_rpy"] = gates_rpy.astype(np.float32)
        obs["gates_in_range"] = in_range

        obstacles_pos = np.array([o.pos for o in self.config.env.track.obstacles])
        obstacle_names = [f"obstacle{g}" for g in range(1, len(obstacles_pos) + 1)]
        real_obstacles_pos = np.array([self.vicon.pos[o] for o in obstacle_names])
        in_range = np.linalg.norm(real_obstacles_pos - drone_pos, axis=1) < sensor_range
        obstacles_pos[in_range] = real_obstacles_pos[in_range]
        obs["obstacles_pos"] = obstacles_pos.astype(np.float32)
        obs["obstacles_in_range"] = in_range
        return obs

    @property
    def info(self) -> dict:
        """Return an info dictionary containing additional information about the environment."""
        return {"collisions": [], "symbolic_model": self.symbolic}

    def gate_passed(self, pos: NDArray[np.floating], prev_pos: NDArray[np.floating]) -> bool:
        """Check if the drone has passed the current gate.

        Args:
            pos: Current drone position.
            prev_pos: Previous drone position.
        """
        n_gates = len(self.config.env.track.gates)
        if self.target_gate < n_gates and self.target_gate != -1:
            # Gate IDs go from 0 to N-1, but names go from 1 to N
            gate_id, gate_size = "gate" + str(self.target_gate + 1), (0.45, 0.45)
            gate_pos = self.vicon.pos[gate_id]
            gate_rot = R.from_euler("xyz", self.vicon.rpy[gate_id])
            return check_gate_pass(gate_pos, gate_rot, gate_size, pos, prev_pos)
        return False


class DroneRacingThrustDeployEnv(DroneRacingDeployEnv):
    """A Gymnasium environment for deploying drone racing algorithms on real hardware.

    This environment mirrors the functionality of the
    class:~lsy_drone_racing.envs.drone_racing_thrust_env.DroneRacingThrustEnv, but interfaces with
    real-world hardware (Crazyflie drone and Vicon motion capture system) instead of a simulation.
    """

    def __init__(self, config: dict | Munch):
        """Initialize the crazyflie drone and the motion capture system.

        Args:
            config: The configuration of the environment.
        """
        super().__init__(config)
        self.action_space = gymnasium.spaces.Box(low=-1, high=1, shape=(4,))
        self.drone = Drone("mellinger")

    def thrust2pwm(self, thrust):
        a_coeff = -1.1264
        b_coeff = 2.2541
        c_coeff = 0.0209
        pwm_max = 65535.0
        """Convert thrust to pwm using a quadratic function."""
        pwm = a_coeff * thrust * thrust + b_coeff * thrust + c_coeff
        pwm = np.maximum(pwm, 0.0)
        pwm = np.minimum(pwm, 1.0)
        thrust_pwm = pwm * pwm_max
        # thrust = 0.145
        # print(f"maximium thrust with eq: {a_coeff * thrust * thrust + b_coeff * thrust + c_coeff}")
        thrust_pwm = thrust / 0.145 * pwm_max
        return thrust_pwm

    def step(
        self, action: NDArray[np.floating]
    ) -> tuple[dict[str, NDArray[np.floating]], float, bool, bool, dict]:
        """Take a step in the environment.

        Note:
            Sleeps for the remaining time if the step took less than the control period. This
            ensures that the environment is running at the correct frequency during deployment.
        """
        print(f"action received: {action}")
        tstart = time.perf_counter()
        assert action.shape == self.action_space.shape, f"Invalid action shape: {action.shape}"
        collective_thrust, rpy = action[0], action[1:]
        rpy_deg = np.rad2deg(rpy)
<<<<<<< HEAD
        collective_thrust = self.drone._thrust_to_pwms(collective_thrust)
        # collective_thrust = self.thrust2pwm(collective_thrust)

        self.cf.cmdVel(*rpy_deg, collective_thrust)
=======
        # Crazyflie expects negated pitch command. TODO: Check why this is the case and fix this on
        # the firmware side if possible.
        self.cf.cmdVel(rpy_deg[0], -rpy_deg[1], rpy_deg[2], collective_thrust)
>>>>>>> 6161048b
        if (dt := time.perf_counter() - tstart) < 1 / self.config.env.freq:
            rospy.sleep(1 / self.config.env.freq - dt)
        current_pos = self.vicon.pos[self.vicon.drone_name]
        self.target_gate += self.gate_passed(current_pos, self._last_pos)
        self._last_pos[:] = current_pos
        if self.target_gate >= len(self.config.env.track.gates):
            self.target_gate = -1
        terminated = self.target_gate == -1
        return self.obs, -1.0, terminated, False, self.info<|MERGE_RESOLUTION|>--- conflicted
+++ resolved
@@ -34,10 +34,6 @@
 
 from lsy_drone_racing.sim.sim import Sim
 from lsy_drone_racing.utils import check_gate_pass
-<<<<<<< HEAD
-from lsy_drone_racing.utils.data_logging import DataLogger
-=======
->>>>>>> 6161048b
 from lsy_drone_racing.utils.import_utils import get_ros_package_path, pycrazyswarm
 from lsy_drone_racing.utils.ros_utils import check_drone_start_pos, check_race_track
 from lsy_drone_racing.vicon import Vicon
@@ -81,7 +77,6 @@
             config: The configuration of the environment.
         """
         super().__init__()
-        self.data_logger = DataLogger("data/latest_run_deploy.csv")  # TODO: Take filename argument
         self.config = config
         self.action_space = gymnasium.spaces.Box(low=-1, high=1, shape=(13,))
         n_gates, n_obstacles = (
@@ -166,19 +161,10 @@
         if self.target_gate >= len(self.config.env.track.gates):
             self.target_gate = -1
         terminated = self.target_gate == -1
-<<<<<<< HEAD
-        self.data_logger.log_data(self.obs, action)
-=======
->>>>>>> 6161048b
         return self.obs, -1.0, terminated, False, self.info
 
     def close(self):
         """Close the environment by stopping the drone and landing."""
-<<<<<<< HEAD
-=======
-        if self.target_gate != -1:
-            return  # Don't try to land if the drone hasn't finished the race -> crashed most likely
->>>>>>> 6161048b
         start_pos = self.vicon.pos[self.vicon.drone_name]
         gate_rot = R.from_euler("xyz", self.config.env.track.gates[-1].rpy)
         final_pos = start_pos + gate_rot.as_matrix()[:, 1]
@@ -327,16 +313,10 @@
         assert action.shape == self.action_space.shape, f"Invalid action shape: {action.shape}"
         collective_thrust, rpy = action[0], action[1:]
         rpy_deg = np.rad2deg(rpy)
-<<<<<<< HEAD
         collective_thrust = self.drone._thrust_to_pwms(collective_thrust)
-        # collective_thrust = self.thrust2pwm(collective_thrust)
-
-        self.cf.cmdVel(*rpy_deg, collective_thrust)
-=======
         # Crazyflie expects negated pitch command. TODO: Check why this is the case and fix this on
         # the firmware side if possible.
         self.cf.cmdVel(rpy_deg[0], -rpy_deg[1], rpy_deg[2], collective_thrust)
->>>>>>> 6161048b
         if (dt := time.perf_counter() - tstart) < 1 / self.config.env.freq:
             rospy.sleep(1 / self.config.env.freq - dt)
         current_pos = self.vicon.pos[self.vicon.drone_name]
